--- conflicted
+++ resolved
@@ -28,7 +28,7 @@
    **obtrusive** to manage your time.
 2. Eva should maximise your **motivation** while minimising your time
    **procrastinating**.
-3. **Automatic scheduling** should left to machines since humans are better at
+3. **Automatic scheduling** should be left to machines since humans are better at
    deciding importance, deadlines and estimated duration of tasks then at
    actually scheduling all the things in their lives.
 
@@ -155,15 +155,6 @@
 ```
 
 
-<<<<<<< HEAD
-1. Eva should be as **inobtrusive** as possible to maximise your flow, but
-   **obtrusive** to manage your time.
-2. Eva should maximise your **motivation** while minimising your time
-   **procrastinating**.
-3. **Automatic scheduling** should be left to machines since humans are better at
-   deciding importance, deadlines and estimated duration of tasks then at
-   actually scheduling all the things in their lives.
-=======
 ## Configuration
 
 Eva Just Works™ without any extra configuration.
@@ -188,7 +179,6 @@
 #   On Windows
 database = "C:\\Users\\<username>\\AppData\\Roaming\\eva\\db.sqlite"
 ```
->>>>>>> 934f7643
 
 
 ## Roadmap
